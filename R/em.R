--- conflicted
+++ resolved
@@ -204,12 +204,6 @@
           # account for the triangle of fragments not in the count matrix
         lib.sizes[bamname] / (1e9 * (maxsize - minsize))
       }
-<<<<<<< HEAD
-      A <- t(t(mat * N) * exp(log.lambda))
-      wts <- if (subset) { fragtypes.sub$wts } else { 1 }
-      theta <- runEM(n.obs, A, wts, niter, optim)
-      lambda <- mat %*% (wts * exp(log.lambda)) / mat %*% wts
-=======
       
       # transcript-specific bias
       lambda.mat <- mat
@@ -231,7 +225,7 @@
       } else {
         rowSums(lambda.mat) / rowSums(mat)
       }
->>>>>>> c37ff962
+
       lambda <- as.numeric(lambda)
       names(lambda) <- names(transcripts)
       list(theta=theta, lambda=lambda)
